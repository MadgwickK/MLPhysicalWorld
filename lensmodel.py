import numpy as np

def get_mag(u):
    '''Computes magnification for given u value'''
    return (u**2 + 2)/(u*np.sqrt(u**2 + 4))

def get_r_E(M,d_L,d_S):
    '''Computes Einstein Radius, r_E. Inputs: Mass of lens, M ; Distance to lens, d_L; Distance to source, d_S'''
    return np.sqrt(4*(6.67e-11)*M*d_L*(d_S-d_L)/(9e16 * d_S))

def get_u(t,r_E, v_T,u_min=1,t_0=0):
    '''Computes u at a certain time, assuming constant transverse velocity. Inputs: time, t; Einstein Radius, r_E;
    Transverse velocity v_T; minimum u value, u_min set at 0 by default; time of peak, t_0 set at 0 by default'''
    return np.sqrt(u_min**2 + (v_T*(t-t_0)/r_E)**2)

<<<<<<< HEAD
def mean_function(t,M,d_L,d_S,v_T,u_min=1,t_0=0):
    '''Computes the mean magnification function from set parameters. 
    t is an array of times in units of days, 
    M the mass of the lens in units of solar masses, 
    d_L and d_S the distance to the lens and source respectively in units of parsecs, 
    v_T the transverse velocity of the lens with respect to the source in units of km s^-1.'''
    if d_L>d_S:
        raise ValueError("Distance to lens, d_L, cannot exceed distance to source, d_S")
    
    #Adjusting to new units
    tnew = t*24*(60**2)
    t_0new = t_0*24*(60**2)
    Mnew = M*1.99e30
    d_Lnew = d_L*3.086e16
    d_Snew = d_S*3.086e16
    v_Tnew = v_T*1e3

    r_E = get_r_E(Mnew,d_Lnew,d_Snew)
    us = get_u(tnew,r_E,v_Tnew,u_min,t_0new)
    return get_mag(us)

def mean_function_with_planet(t,M,d_L,d_S,v_T,M_p,r_P,u_min=1,t_0=0):
    '''Computes the mean magnification function with a planet present. All parameters same as original mean function.
    t is an array of times in units of days, 
    M the mass of the lens in units of solar masses, 
    d_L and d_S the distance to the lens and source respectively in units of parsecs, 
    v_T the transverse velocity
    of the lens with respect to the source in units of km s^-1.
    Additional planetary parameters: Mass of planet, M_p is in Jupiter masses. 
    Transverse distance between star and
    planet, r_P, is in units of Astronomical Units and can be positive or negative.
    We assume the orbital radius is negligible compared to the source/lens distance.'''

    M_pnew = M_p*1.898e27/1.99e30
    t_0p = r_P*1.496e8/(v_T*24*(60**2))
    
    star_mag = mean_function(t,M,d_L,d_S,v_T,u_min,t_0)
    planet_mag = mean_function(t,M_pnew,d_L,d_S,v_T,u_min,t_0=t_0p)
    return star_mag+planet_mag-1

def mean_function_theta(t,theta,t_0=0):
    '''t is time in units of days
    Theta is a tuple of all parameters, in the following order:
    d_L: Distance to source, units of parsecs
    d_S: Distance to lens, units of parsecs
    v_M_ratio: Ratio between transverse velocity of lens and square root of the lens mass. Units of km s^-1 M_sun^-1/2
    The two variables are degenerate so can't be individually fitted, hence the need for the ratio
    u_min: Max magnification of object, unitless
    t_0 is a variable we will not be fitting over, set it at zero by default'''

    #Adjusting to new units and unpacking theta
    tnew = t*24*(60**2)
    t_0new = t_0*24*(60**2)
    d_L = theta[0]*3.086e16
    d_S = theta[1]*3.086e16
    v_M_ratio = theta[2]*1e3/np.sqrt(1.99e30)
    u_min = theta[3]

    r_E = np.sqrt(4*(6.67e-11)*d_L*(d_S-d_L)/(9e16 * d_S)) #r_E without mass term
    us = np.sqrt(u_min**2 + (v_M_ratio*(tnew-t_0new)/r_E)**2)
=======
def mean_function_theta(t,theta):
    '''A mean function with no predicted degeneracy.
    Theta parameters:
    t_E: Einstein time in units of days
    u_min: Max magnitude of the microlensing event
    t_0: Central peak of the microlensing event'''

    t_E = theta[0]*24*(60**2)
    u_min = theta[1]
    t = t*24*(60**2)
    t_0 = theta[2]*24*(60**2)

    us = np.sqrt(u_min**2 + ((t-t_0)/t_E)**2)
>>>>>>> e44f7abf
    return get_mag(us)

def noisy_data_calc(low,upper,theta,noise,number,t_0=0):
    '''Generates a noisy lightcurve specified using the given parameters. Returns randomly selected t values and
    their corresponding magnification.
    low: Lower time bound of the dataset, in units of days. Must be negative
    upper: Upper time bound of the dataset, in units of days. Must be positive
    theta: Parameters of the lightcurve model - d_L, D_S, v_M_ratio, u_min
    noise: Standard deviation of the gaussian distribution from which noise is sampled
    number: Number of samples to be selected.
    t_0: Peak of lightcurve. Default 0
    
    ---- returns ----
    ts: Array of t values generated randomly
    mags: Array of noisy magnification values
    '''

    ts = np.random.uniform(low,upper,number)
<<<<<<< HEAD
    mags = mean_function_theta(ts,theta,t_0) + np.random.normal(0,noise,number)
    return ts, mags

=======
    mags = mean_function_theta(ts,theta) + np.random.normal(0,noise,number)
    return ts, mags

def parallax_data_calc(low,upper,theta_s,noise_s,no_s,theta_e,noise_e,no_e):
    '''Generates two lightcurves of the same microlensing event: measured from space, and from earth. There will be small
    differences between the two corresponding to the parallax.
    
    Parameters:
        low (float): Lower bound of time interval
        upper (float): Upper bound of time interval
        theta_s (ndarray): Parameters of space lightcurve - t_E, u_0, t_0
        noise_s (float): Standard deviation of Gaussian noise of space magnification measurements
        no_s (int): Number of datapoints in space lightcurve
        theta_e (ndarray): Parameters of Earth lightcurve - t_E, u_0, t_0
        noise_e (float): Standard deviation of Gaussian noise of Earth magnification measurements
        no_e (int): Number of datapoints in Earth lightcurve

    Returns:
        t_s (ndarray): array of time values for space measurements, in units of days
        mag_s (ndarray): array of magnification values for space measurements
        t_e (ndarray): array of time values for Earth measurements, in units of days
        mag_e (ndarray): array of magnification values for Earth measurements
    '''
    t_s = np.linspace(low,upper,no_s) + np.random.normal(0,1,no_s)
    mag_s = mean_function_theta(t_s,theta_s) + np.random.normal(0,noise_s,no_s)
    t_e = np.linspace(low,upper,no_e) + np.random.normal(0,0.1,no_e)
    mag_e = mean_function_theta(t_e,theta_e) + np.random.normal(0,noise_e,no_e)
    return t_s,mag_s, t_e,mag_e

def parallax_resolver(theta_s,theta_e,error_s,error_e,distance=1):
    '''To be ran after finding the parameters from the space-based lightcurve and earth-based lightcurve.
    
    Parameters:
        theta_s (ndarray): Parameters of the lightcurve in space - t_E, u_0, t_0
        theta_e (ndarray): Parameters of the lightcurve on Earth - t_E, u_0, t_0
        error_s (ndarray): Errors on the space lightcurve parameters
        error_e (ndarray): Errors on the earth lightcurve parameters
        distance (float): Distance between Earth and the space telescope, units of AU. Default = 1
        
    Returns: 
        r_E (ndarray): Einstein Radius, in units of AU, and associated error
        v_T (ndarray): Transverse velocity of object, in units of km s^-1, and associated error'''

    delta_t_0 = (theta_s[2] - theta_e[2])**2
    delta_t_0_err = 2*np.sqrt(delta_t_0*(error_s[2]**2 + error_e[2]**2))
    delta_u_0 = (theta_s[1] - theta_e[1])**2
    delta_u_0_err = 2*np.sqrt(delta_u_0*(error_s[1]**2 + error_e[1]**2))

    r_E = distance/(np.sqrt(delta_t_0 + delta_u_0))
    r_E_err = r_E*np.abs(0.5 * np.sqrt(delta_t_0_err**2 + delta_u_0_err**2))
    t_E = (theta_s[0] + theta_e[0])/2
    t_E_err = 1/2 * np.sqrt(error_s[0]**2 + error_e[0]**2)

    v_T = r_E*1.496e8 / (t_E * 60**2 * 24)
    v_T_err = v_T* np.sqrt((r_E/r_E_err)**2 + (t_E/t_E_err)**2)
    if v_T > 3e5:
        print("This combination gives a transverse velocity greater than the speed of light.")
    return np.array([r_E,r_E_err]), np.array([v_T, v_T_err])

>>>>>>> e44f7abf
<|MERGE_RESOLUTION|>--- conflicted
+++ resolved
@@ -1,174 +1,106 @@
-import numpy as np
-
-def get_mag(u):
-    '''Computes magnification for given u value'''
-    return (u**2 + 2)/(u*np.sqrt(u**2 + 4))
-
-def get_r_E(M,d_L,d_S):
-    '''Computes Einstein Radius, r_E. Inputs: Mass of lens, M ; Distance to lens, d_L; Distance to source, d_S'''
-    return np.sqrt(4*(6.67e-11)*M*d_L*(d_S-d_L)/(9e16 * d_S))
-
-def get_u(t,r_E, v_T,u_min=1,t_0=0):
-    '''Computes u at a certain time, assuming constant transverse velocity. Inputs: time, t; Einstein Radius, r_E;
-    Transverse velocity v_T; minimum u value, u_min set at 0 by default; time of peak, t_0 set at 0 by default'''
-    return np.sqrt(u_min**2 + (v_T*(t-t_0)/r_E)**2)
-
-<<<<<<< HEAD
-def mean_function(t,M,d_L,d_S,v_T,u_min=1,t_0=0):
-    '''Computes the mean magnification function from set parameters. 
-    t is an array of times in units of days, 
-    M the mass of the lens in units of solar masses, 
-    d_L and d_S the distance to the lens and source respectively in units of parsecs, 
-    v_T the transverse velocity of the lens with respect to the source in units of km s^-1.'''
-    if d_L>d_S:
-        raise ValueError("Distance to lens, d_L, cannot exceed distance to source, d_S")
-    
-    #Adjusting to new units
-    tnew = t*24*(60**2)
-    t_0new = t_0*24*(60**2)
-    Mnew = M*1.99e30
-    d_Lnew = d_L*3.086e16
-    d_Snew = d_S*3.086e16
-    v_Tnew = v_T*1e3
-
-    r_E = get_r_E(Mnew,d_Lnew,d_Snew)
-    us = get_u(tnew,r_E,v_Tnew,u_min,t_0new)
-    return get_mag(us)
-
-def mean_function_with_planet(t,M,d_L,d_S,v_T,M_p,r_P,u_min=1,t_0=0):
-    '''Computes the mean magnification function with a planet present. All parameters same as original mean function.
-    t is an array of times in units of days, 
-    M the mass of the lens in units of solar masses, 
-    d_L and d_S the distance to the lens and source respectively in units of parsecs, 
-    v_T the transverse velocity
-    of the lens with respect to the source in units of km s^-1.
-    Additional planetary parameters: Mass of planet, M_p is in Jupiter masses. 
-    Transverse distance between star and
-    planet, r_P, is in units of Astronomical Units and can be positive or negative.
-    We assume the orbital radius is negligible compared to the source/lens distance.'''
-
-    M_pnew = M_p*1.898e27/1.99e30
-    t_0p = r_P*1.496e8/(v_T*24*(60**2))
-    
-    star_mag = mean_function(t,M,d_L,d_S,v_T,u_min,t_0)
-    planet_mag = mean_function(t,M_pnew,d_L,d_S,v_T,u_min,t_0=t_0p)
-    return star_mag+planet_mag-1
-
-def mean_function_theta(t,theta,t_0=0):
-    '''t is time in units of days
-    Theta is a tuple of all parameters, in the following order:
-    d_L: Distance to source, units of parsecs
-    d_S: Distance to lens, units of parsecs
-    v_M_ratio: Ratio between transverse velocity of lens and square root of the lens mass. Units of km s^-1 M_sun^-1/2
-    The two variables are degenerate so can't be individually fitted, hence the need for the ratio
-    u_min: Max magnification of object, unitless
-    t_0 is a variable we will not be fitting over, set it at zero by default'''
-
-    #Adjusting to new units and unpacking theta
-    tnew = t*24*(60**2)
-    t_0new = t_0*24*(60**2)
-    d_L = theta[0]*3.086e16
-    d_S = theta[1]*3.086e16
-    v_M_ratio = theta[2]*1e3/np.sqrt(1.99e30)
-    u_min = theta[3]
-
-    r_E = np.sqrt(4*(6.67e-11)*d_L*(d_S-d_L)/(9e16 * d_S)) #r_E without mass term
-    us = np.sqrt(u_min**2 + (v_M_ratio*(tnew-t_0new)/r_E)**2)
-=======
-def mean_function_theta(t,theta):
-    '''A mean function with no predicted degeneracy.
-    Theta parameters:
-    t_E: Einstein time in units of days
-    u_min: Max magnitude of the microlensing event
-    t_0: Central peak of the microlensing event'''
-
-    t_E = theta[0]*24*(60**2)
-    u_min = theta[1]
-    t = t*24*(60**2)
-    t_0 = theta[2]*24*(60**2)
-
-    us = np.sqrt(u_min**2 + ((t-t_0)/t_E)**2)
->>>>>>> e44f7abf
-    return get_mag(us)
-
-def noisy_data_calc(low,upper,theta,noise,number,t_0=0):
-    '''Generates a noisy lightcurve specified using the given parameters. Returns randomly selected t values and
-    their corresponding magnification.
-    low: Lower time bound of the dataset, in units of days. Must be negative
-    upper: Upper time bound of the dataset, in units of days. Must be positive
-    theta: Parameters of the lightcurve model - d_L, D_S, v_M_ratio, u_min
-    noise: Standard deviation of the gaussian distribution from which noise is sampled
-    number: Number of samples to be selected.
-    t_0: Peak of lightcurve. Default 0
-    
-    ---- returns ----
-    ts: Array of t values generated randomly
-    mags: Array of noisy magnification values
-    '''
-
-    ts = np.random.uniform(low,upper,number)
-<<<<<<< HEAD
-    mags = mean_function_theta(ts,theta,t_0) + np.random.normal(0,noise,number)
-    return ts, mags
-
-=======
-    mags = mean_function_theta(ts,theta) + np.random.normal(0,noise,number)
-    return ts, mags
-
-def parallax_data_calc(low,upper,theta_s,noise_s,no_s,theta_e,noise_e,no_e):
-    '''Generates two lightcurves of the same microlensing event: measured from space, and from earth. There will be small
-    differences between the two corresponding to the parallax.
-    
-    Parameters:
-        low (float): Lower bound of time interval
-        upper (float): Upper bound of time interval
-        theta_s (ndarray): Parameters of space lightcurve - t_E, u_0, t_0
-        noise_s (float): Standard deviation of Gaussian noise of space magnification measurements
-        no_s (int): Number of datapoints in space lightcurve
-        theta_e (ndarray): Parameters of Earth lightcurve - t_E, u_0, t_0
-        noise_e (float): Standard deviation of Gaussian noise of Earth magnification measurements
-        no_e (int): Number of datapoints in Earth lightcurve
-
-    Returns:
-        t_s (ndarray): array of time values for space measurements, in units of days
-        mag_s (ndarray): array of magnification values for space measurements
-        t_e (ndarray): array of time values for Earth measurements, in units of days
-        mag_e (ndarray): array of magnification values for Earth measurements
-    '''
-    t_s = np.linspace(low,upper,no_s) + np.random.normal(0,1,no_s)
-    mag_s = mean_function_theta(t_s,theta_s) + np.random.normal(0,noise_s,no_s)
-    t_e = np.linspace(low,upper,no_e) + np.random.normal(0,0.1,no_e)
-    mag_e = mean_function_theta(t_e,theta_e) + np.random.normal(0,noise_e,no_e)
-    return t_s,mag_s, t_e,mag_e
-
-def parallax_resolver(theta_s,theta_e,error_s,error_e,distance=1):
-    '''To be ran after finding the parameters from the space-based lightcurve and earth-based lightcurve.
-    
-    Parameters:
-        theta_s (ndarray): Parameters of the lightcurve in space - t_E, u_0, t_0
-        theta_e (ndarray): Parameters of the lightcurve on Earth - t_E, u_0, t_0
-        error_s (ndarray): Errors on the space lightcurve parameters
-        error_e (ndarray): Errors on the earth lightcurve parameters
-        distance (float): Distance between Earth and the space telescope, units of AU. Default = 1
-        
-    Returns: 
-        r_E (ndarray): Einstein Radius, in units of AU, and associated error
-        v_T (ndarray): Transverse velocity of object, in units of km s^-1, and associated error'''
-
-    delta_t_0 = (theta_s[2] - theta_e[2])**2
-    delta_t_0_err = 2*np.sqrt(delta_t_0*(error_s[2]**2 + error_e[2]**2))
-    delta_u_0 = (theta_s[1] - theta_e[1])**2
-    delta_u_0_err = 2*np.sqrt(delta_u_0*(error_s[1]**2 + error_e[1]**2))
-
-    r_E = distance/(np.sqrt(delta_t_0 + delta_u_0))
-    r_E_err = r_E*np.abs(0.5 * np.sqrt(delta_t_0_err**2 + delta_u_0_err**2))
-    t_E = (theta_s[0] + theta_e[0])/2
-    t_E_err = 1/2 * np.sqrt(error_s[0]**2 + error_e[0]**2)
-
-    v_T = r_E*1.496e8 / (t_E * 60**2 * 24)
-    v_T_err = v_T* np.sqrt((r_E/r_E_err)**2 + (t_E/t_E_err)**2)
-    if v_T > 3e5:
-        print("This combination gives a transverse velocity greater than the speed of light.")
-    return np.array([r_E,r_E_err]), np.array([v_T, v_T_err])
-
->>>>>>> e44f7abf
+import numpy as np
+
+def get_mag(u):
+    '''Computes magnification for given u value'''
+    return (u**2 + 2)/(u*np.sqrt(u**2 + 4))
+
+def get_r_E(M,d_L,d_S):
+    '''Computes Einstein Radius, r_E. Inputs: Mass of lens, M ; Distance to lens, d_L; Distance to source, d_S'''
+    return np.sqrt(4*(6.67e-11)*M*d_L*(d_S-d_L)/(9e16 * d_S))
+
+def get_u(t,r_E, v_T,u_min=1,t_0=0):
+    '''Computes u at a certain time, assuming constant transverse velocity. Inputs: time, t; Einstein Radius, r_E;
+    Transverse velocity v_T; minimum u value, u_min set at 0 by default; time of peak, t_0 set at 0 by default'''
+    return np.sqrt(u_min**2 + (v_T*(t-t_0)/r_E)**2)
+
+
+
+def mean_function_theta(t,theta):
+    '''A mean function with no predicted degeneracy.
+    Theta parameters:
+    t_E: Einstein time in units of days
+    u_min: Max magnitude of the microlensing event
+    t_0: Central peak of the microlensing event'''
+
+    t_E = theta[0]*24*(60**2)
+    u_min = theta[1]
+    t = t*24*(60**2)
+    t_0 = theta[2]*24*(60**2)
+
+    us = np.sqrt(u_min**2 + ((t-t_0)/t_E)**2)
+    return get_mag(us)
+
+def noisy_data_calc(low,upper,theta,noise,number,t_0=0):
+    '''Generates a noisy lightcurve specified using the given parameters. Returns randomly selected t values and
+    their corresponding magnification.
+    low: Lower time bound of the dataset, in units of days. Must be negative
+    upper: Upper time bound of the dataset, in units of days. Must be positive
+    theta: Parameters of the lightcurve model - d_L, D_S, v_M_ratio, u_min
+    noise: Standard deviation of the gaussian distribution from which noise is sampled
+    number: Number of samples to be selected.
+    t_0: Peak of lightcurve. Default 0
+    
+    ---- returns ----
+    ts: Array of t values generated randomly
+    mags: Array of noisy magnification values
+    '''
+
+    ts = np.random.uniform(low,upper,number)
+    mags = mean_function_theta(ts,theta,t_0) + np.random.normal(0,noise,number)
+    return ts, mags
+
+def parallax_data_calc(low,upper,theta_s,noise_s,no_s,theta_e,noise_e,no_e):
+    '''Generates two lightcurves of the same microlensing event: measured from space, and from earth. There will be small
+    differences between the two corresponding to the parallax.
+    
+    Parameters:
+        low (float): Lower bound of time interval
+        upper (float): Upper bound of time interval
+        theta_s (ndarray): Parameters of space lightcurve - t_E, u_0, t_0
+        noise_s (float): Standard deviation of Gaussian noise of space magnification measurements
+        no_s (int): Number of datapoints in space lightcurve
+        theta_e (ndarray): Parameters of Earth lightcurve - t_E, u_0, t_0
+        noise_e (float): Standard deviation of Gaussian noise of Earth magnification measurements
+        no_e (int): Number of datapoints in Earth lightcurve
+
+    Returns:
+        t_s (ndarray): array of time values for space measurements, in units of days
+        mag_s (ndarray): array of magnification values for space measurements
+        t_e (ndarray): array of time values for Earth measurements, in units of days
+        mag_e (ndarray): array of magnification values for Earth measurements
+    '''
+    t_s = np.linspace(low,upper,no_s) + np.random.normal(0,1,no_s)
+    mag_s = mean_function_theta(t_s,theta_s) + np.random.normal(0,noise_s,no_s)
+    t_e = np.linspace(low,upper,no_e) + np.random.normal(0,0.1,no_e)
+    mag_e = mean_function_theta(t_e,theta_e) + np.random.normal(0,noise_e,no_e)
+    return t_s,mag_s, t_e,mag_e
+
+def parallax_resolver(theta_s,theta_e,error_s,error_e,distance=1):
+    '''To be ran after finding the parameters from the space-based lightcurve and earth-based lightcurve.
+    
+    Parameters:
+        theta_s (ndarray): Parameters of the lightcurve in space - t_E, u_0, t_0
+        theta_e (ndarray): Parameters of the lightcurve on Earth - t_E, u_0, t_0
+        error_s (ndarray): Errors on the space lightcurve parameters
+        error_e (ndarray): Errors on the earth lightcurve parameters
+        distance (float): Distance between Earth and the space telescope, units of AU. Default = 1
+        
+    Returns: 
+        r_E (ndarray): Einstein Radius, in units of AU, and associated error
+        v_T (ndarray): Transverse velocity of object, in units of km s^-1, and associated error'''
+
+    delta_t_0 = (theta_s[2] - theta_e[2])**2
+    delta_t_0_err = 2*np.sqrt(delta_t_0*(error_s[2]**2 + error_e[2]**2))
+    delta_u_0 = (theta_s[1] - theta_e[1])**2
+    delta_u_0_err = 2*np.sqrt(delta_u_0*(error_s[1]**2 + error_e[1]**2))
+
+    r_E = distance/(np.sqrt(delta_t_0 + delta_u_0))
+    r_E_err = r_E*np.abs(0.5 * np.sqrt(delta_t_0_err**2 + delta_u_0_err**2))
+    t_E = (theta_s[0] + theta_e[0])/2
+    t_E_err = 1/2 * np.sqrt(error_s[0]**2 + error_e[0]**2)
+
+    v_T = r_E*1.496e8 / (t_E * 60**2 * 24)
+    v_T_err = v_T* np.sqrt((r_E/r_E_err)**2 + (t_E/t_E_err)**2)
+    if v_T > 3e5:
+        print("This combination gives a transverse velocity greater than the speed of light.")
+    return np.array([r_E,r_E_err]), np.array([v_T, v_T_err])