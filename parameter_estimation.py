--- conflicted
+++ resolved
@@ -1,4 +1,3 @@
-<<<<<<< HEAD
 import numpy as np
 from gaussian_process import GaussianProcess, matern52_kernel
 from lensmodel import mean_function_theta
@@ -192,190 +191,4 @@
             return mean_function_theta(t.flatten(), [t_E, u_min], t_0)
 
     return t_E, t_E_error, t_0, t_0_error, u_min, u_min_error
-=======
-import numpy as np
-from gaussian_process import GaussianProcess, matern52_kernel
-from lensmodel import mean_function_theta
 
-def fit_mag(observed_times, magnifications, mean_function=None):
-    """
-    Fits a Gaussian process to the observed times and magnifications.
-    Args:
-        observed_times (ndarray): Times observed.
-        magnifications (ndarray): Magnifications observed.
-        mean_function (callable): Function encoding prior information about the funciton being fit.
-
-    Returns:
-        mag_gaussian (class): Fitted Gaussian.
-    """
-
-    # Fits the Gaussian process to the observed data using the mean function
-    mag_gaussian = GaussianProcess(kernel=matern52_kernel, sigma_l=2, sigma_f=1,
-                                   mean_function=mean_function)
-    mag_gaussian.fit(observed_times.reshape(-1, 1), magnifications, noise_variance=0.01)
-    return mag_gaussian
-
-
-def estimate_t_0(gaussian_process, bounds):
-    """
-    Estimates t_0 using the Gaussian process fitted on the real data.
-    Args:
-        gaussian_process (class): Gaussian fitted to the observed data and magnifications.
-        bounds (dict): Dictionary of bounds for the parameters being fitted.
-
-    Returns:
-        t_0 (float): Estimated t_0.
-        t_0_error (float): Error on t_0.
-        mag_peak (float): Estimated magnification peak.
-        mag_peak_error (float): Error on magnification peak.
-    """
-    # Create a fine grid of time values over the time space
-    t_space = np.linspace(bounds['t_0'][0], bounds['t_0'][1], 10000)
-
-    # Predict magnifications at each point of the fine grid
-    pred_mag, cov = gaussian_process.predict(t_space.reshape(-1, 1), noise_variance=0.01)
-    errors = np.sqrt(np.diag(cov))
-
-    # Find the maximum predicted magnification
-    max_mag_index = np.argmax(pred_mag)
-    mag_peak = pred_mag[max_mag_index]
-
-    # Finds the second derivative of the Gaussian process using central differences method
-    second_deriv_pred_mag = np.gradient(np.gradient(pred_mag, t_space), t_space)
-
-    # Calculate the error on the predicted magnification at t_0
-    error_mag_peak = errors[max_mag_index]
-
-    # Propagates uncertainty using the fact that delta(x) = sqrt(delta(y) /  |f''(x)|) for y = f(x)
-    t_0_error = np.sqrt(error_mag_peak / np.abs(second_deriv_pred_mag[max_mag_index]))
-
-    # Find t_0 at which magnification is maximised
-    t_0 = t_space[max_mag_index]
-
-    return t_0, t_0_error, mag_peak, error_mag_peak
-
-
-def estimate_u_min(mag_peak, mag_peak_error):
-    """
-    Computes u_min exactly given a predicted magnification.
-    Args:
-        mag_peak (float): Estimated magnification peak.
-        mag_peak_error (float): Estimated magnification peak error.
-
-    Returns:
-        u_min (float): Estimated u_min.
-        u_min_error (float): Estimated error on u_min.
-    """
-    # Computes a predicted u_min
-    u_min_sqrt = 2 * ((np.abs(mag_peak) / np.sqrt(mag_peak ** 2 - 1)) - 1)
-    u_min = np.sqrt(u_min_sqrt)
-
-    # Compute the error on u_min
-    u_min_der = -1 / (np.power(mag_peak ** 2 - 1, 3/2) * u_min)
-    u_min_error = np.abs(u_min_der * mag_peak_error)
-
-    return u_min, u_min_error
-
-
-def estimate_t_e(observed_times, magnifications, t_0, t_0_error, u_min, u_min_error):
-    """
-    Estimates t_E with errors from the Gaussian process fitted on the real data. This uses the fact
-    that magnification curves have a Gaussian bell-like shape.
-    Args:
-        observed_times (ndarray): Times observed.
-        magnifications (ndarray): Magnifications observed.
-        t_0 (float): Estimated t_0.
-        t_0_error (float): Error on t_0.
-        u_min (float): Estimated u_min.
-        u_min_error (float): Estimated error on u_min.
-
-    Returns:
-        t_E (float): Estimated t_E.
-        t_E_error (float): Estimated error on t_E.
-    """
-    # Calculate bound on magnifications such that the calculated t_E exists
-    u_min_fact = ((u_min**2 / 2) + 1)**2
-    max_mag = np.sqrt(u_min_fact / (u_min_fact - 1)) - 1e-4 # jitter value for numerical stability
-    valid_mask = (magnifications > 1) & (magnifications < max_mag)
-
-    # Use bound on magnifications to eliminate all values in pred_mag and t_space where t_E doesn't exist
-    observed_times = observed_times[valid_mask]
-    magnifications = magnifications[valid_mask]
-
-    # Predict t_E for each predicted magnification
-    delta_t = observed_times - t_0
-    mag_term = magnifications ** 2 - 1
-    denominator = 4 - (u_min ** 2) * (u_min ** 2 + 4) * mag_term
-    numerator = 2 * magnifications * np.sqrt(mag_term) + (u_min ** 2 + 2) * mag_term
-    t_E_samples_sq = (delta_t**2) * (numerator / denominator)
-
-    # Makes sure there is no negative root, apply mask to every used array
-    valid_t_E_mask = t_E_samples_sq > 0
-    t_E_samples_sq = t_E_samples_sq[valid_t_E_mask]
-    observed_times = observed_times[valid_t_E_mask]
-    magnifications = magnifications[valid_t_E_mask]
-    delta_t = delta_t[valid_t_E_mask]
-    mag_term = mag_term[valid_t_E_mask]
-    denominator = denominator[valid_t_E_mask]
-    numerator = numerator[valid_t_E_mask]
-
-    # Calculate t_E for every observation
-    t_E_samples = np.sqrt(t_E_samples_sq)
-
-    # Propagate error on u_min for every t_E
-    numerator_term = ((u_min ** 2) * (4*magnifications*np.sqrt(mag_term) + mag_term * u_min ** 2) + 4*numerator + 4)
-    denominator_term = (denominator ** 2) * t_E_samples
-    t_E_samples_der_u_min = np.sqrt((delta_t**2) * (numerator_term / denominator_term))
-    t_E_sample_errors_u_min = t_E_samples_der_u_min * u_min_error
-
-    # Propagate error on t_0 for every t_E
-
-    t_E_samples_der_t_0 = np.sqrt(t_E_samples / np.abs(observed_times - t_0))
-    t_E_sample_errors_t_0 = t_E_samples_der_t_0 * t_0_error
-
-    # Predict t_E as the average of all predicted t_E values
-    t_E = np.mean(t_E_samples)
-    t_E_error_u_min = np.sqrt(np.sum(t_E_sample_errors_u_min**2)) / len(t_E_samples)
-    t_E_error_t_0 = np.sqrt(np.sum(t_E_sample_errors_t_0**2)) / len(t_E_samples)
-    t_E_error_std = np.std(t_E_samples)
-    t_E_error = np.sqrt(t_E_error_std**2 + t_E_error_u_min**2 + t_E_error_t_0**2)
-
-    return t_E, t_E_error
-
-
-def estimate_params(observed_times, magnifications, bounds, mean_function=None):
-    """
-    Randomly selects data to predict the parameters 20 times such that an error is predicted using
-    bootstrapping.
-    Args:
-        observed_times (ndarray): Times observed.
-        magnifications (ndarray): Magnifications observed.
-        bounds (dict): Dictionary of bounds for the parameters being fitted.
-        mean_function (callable): Function encoding prior information about the funciton being fit.
-
-    Returns:
-        t_E (float): Estimated t_E.
-        t_E_error (float): Estimated error on t_E.
-        t_0 (float): Estimated t_0.
-        t_0_error (float): Estimated error on t_0.
-        u_min (float): Estimated u_min.
-        u_min_error (float): Estimated u_min_error.
-    """
-    t_0, t_0_error, mag_peak, mag_peak_error = 0, 0, 0, 0
-    u_min, u_min_error = 0, 0
-    t_E, t_E_error = 0, 0
-    # Run twice, once for an initial estimation and then again using the inital estimation as
-    # a mean function such that the GP has some knowledge about the shape of the function
-    for i in range(2):
-        # Fit Gaussian process to datapoints
-        mag_gaussian = fit_mag(observed_times, magnifications, mean_function)
-
-        # Predict parameters for the chosen data using Gaussian process
-        t_0, t_0_error, mag_peak, mag_peak_error = estimate_t_0(mag_gaussian, bounds)
-        u_min, u_min_error = estimate_u_min(mag_peak, mag_peak_error)
-        t_E, t_E_error = estimate_t_e(observed_times, magnifications, t_0, t_0_error, u_min, u_min_error)
-        def mean_function(t):
-            return mean_function_theta(t.flatten(), [t_E, u_min], t_0)
-
-    return t_E, t_E_error, t_0, t_0_error, u_min, u_min_error
->>>>>>> 758e3b21
