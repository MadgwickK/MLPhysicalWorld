import numpy as np
from gaussian_process import GaussianProcess, matern52_kernel
from bayes_opt import BayesianOptimisation, expected_improvement
from samplers import gaussian_sampling
from objectives import log_likelihood
import matplotlib.pyplot as plt
from parameter_estimation import estimate_params
from lensmodel import mean_function_theta

I_0 = 19.956 - 0.361*2
f_s = 0.528

parameter_bounds = {
    't_E':      [0.01, 700],    # days
    't_0':      [-5, 5],        # days (placeholder, updated in the code)
    'u_min':    [0, 4]          # unitless
}


def create_mean_function(gaussian_process, observed_times, magnifications):
    """
    Creates a mean function for the objective function using the Gaussian process fitted to the
    observed data by calculating the mean square error between the fitted Gaussian and the real
    data.
    Args:
        gaussian_process (class): Gaussian fitted to the observed data and magnifications
        observed_times (ndarray): Times observed.
        magnifications (ndarray): Magnifications observed.

    Returns:
        constant_mean_function (function): Mean function for the objective function.
    """
    # Predict the magnifications at the observed times
    pred_mag, cov = gaussian_process.predict(observed_times.reshape(-1, 1), noise_variance=0.01)

    # Calculate the mean squared error between the predicted magnifications and the observed values
    loss = np.mean((magnifications - pred_mag) ** 2)

    # Define the mean function for the objective's GP
    def constant_mean_function(x):
        return loss

    return constant_mean_function


def plot_final_params(observed_times, magnifications, best_parameters, mags_error=None):
    """
    Plot the predicted magnification function and the observed data.
    Args:
        observed_times (ndarray): Times observed.
        magnifications (ndarray): Magnifications observed.
        best_parameters (list): Parameters being plotted.
        mags_error (ndarray): Errors on the observed magnifications.

    """
    # Create fine mesh of times from the first observation to the last observation
    times = np.linspace(np.min(observed_times), np.max(observed_times), 10000)

    # Calculate predicted magnifications
    theta = [best_parameters[0], best_parameters[2]]
    mags = mean_function_theta(times, theta, best_parameters[1])

    # Plot prediction with the observed data
    plt.plot(times, mags, color='blue')
<<<<<<< HEAD
    if mags_error is not None:
        plt.errorbar(observed_times, magnifications, mags_error, fmt='.', color='red')
    else:
        plt.scatter(observed_times, magnifications, color='red')
=======
    plt.scatter(observed_times, magnifications, color='red')
    plt.savefig(f'BO_plot/final_params{theta}.png', dpi=300)
>>>>>>> 378f8b61
    plt.show()


def read_and_convert(file_name, I_0, f_s):
    """
    This function reads a file for microlens event (.dat) and converts the magnitude to magnification.
    -------------------------
    Parameters:
    file_name (str): The name of the file to read.
    I_0 (float): The reference magnitude. (can be found in the data webpage and zip file)
    -------------------------
    Returns:
    data (DataFrame): The data read from the file with an additional column for magnification.
    """
    data = np.loadtxt(file_name)
    times = data[:, 0]
    magnitudes = data[:, 1]
    mag_errors = data[:, 2]
    delta_I = magnitudes - I_0
    magnifications = ((10 ** (delta_I / -2.5) - 1) / f_s) + 1
    magnification_errors = magnifications * np.log(10) * (mag_errors / 2.5)
    # magnifications += 1 - np.min(magnifications)

    # mag_peak = np.max(magnifications)
    # threshold = 1 + (mag_peak - 1) * 0.0
    # mask = magnifications > threshold
    # magnifications = magnifications[mask]
    # times = times[mask]
    # magnification_errors = magnification_errors[mask]

    return times, magnifications, magnification_errors


def main(observed_times, magnifications, magnification_errors, bounds):
    sigma = 1

    # Change bounds on t_0 before estimating
    bounds['t_0'] = [np.min(observed_times), np.max(observed_times)]

    # Estimate parameters using bootstrapping
    t_E, t_E_error, t_0, t_0_error, u_min, u_min_error = estimate_params(observed_times,
                                                                         magnifications, bounds,
                                                                         magnification_errors)

    print(
        "Initial predictions:\n"
        f"    t_0: {t_0} \u00B1 {sigma*t_0_error}\n"
        f"    u_min: {u_min} \u00B1 {sigma*u_min_error}\n"
        f"    t_E: {t_E} \u00B1 {sigma*t_E_error}"
    )

    # Changes bounds to take into account predictions
    bounds['t_0'] = [t_0 - sigma*t_0_error, t_0 + sigma*t_0_error]
    bounds['t_E'] = [t_E - sigma*t_E_error, t_E + sigma*t_E_error]
    bounds['u_min'] = [u_min - sigma*u_min_error, u_min + sigma*u_min_error]

    parameter_samples = []
    for i in range(10):
        # Define surrogate Gaussian process
        gp = GaussianProcess(kernel=matern52_kernel, sigma_l=1, sigma_f=1)

        # Define Bayesian optimisation
        optimiser = BayesianOptimisation(surrogate=gp, acquisition=expected_improvement,
                                         objective=log_likelihood, bounds=parameter_bounds,
                                         sampler=gaussian_sampling)

        optimiser.mag_err = magnification_errors

        # Fit for parameters using the defined Bayesian optimiser
        optimiser.fit(observed_times, magnifications, 400)

        # Plot regret and results
        optimiser.regret_plot()
        # optimiser.plot_best_param()

        # Append found parameters to the list of all predictions
        parameter_samples.append(optimiser.x_samples[optimiser.current_best_index])

    # Calculate the best parameters and their errors as a mean and standard deviation of the 10 runs
    best_parameters = np.mean(parameter_samples, axis=0)
    best_parameter_errors = np.std(parameter_samples, axis=0)

    print(
        "Final predictions:\n"
        f"    t_0: {best_parameters[1]} \u00B1 {best_parameter_errors[1]}\n"
        f"    u_min: {best_parameters[2]} \u00B1 {best_parameter_errors[2]}\n"
        f"    t_E: {best_parameters[0]} \u00B1 {best_parameter_errors[0]}"
    )

    plot_final_params(observed_times, magnifications, best_parameters, mags_error=magnification_errors)


time, mags, mags_error = read_and_convert("sample_data_OGLE/OGLE-2023-BLG-0002.dat", I_0, f_s)
main(time, mags, mags_error, parameter_bounds)

<|MERGE_RESOLUTION|>--- conflicted
+++ resolved
@@ -62,15 +62,14 @@
 
     # Plot prediction with the observed data
     plt.plot(times, mags, color='blue')
-<<<<<<< HEAD
+
     if mags_error is not None:
         plt.errorbar(observed_times, magnifications, mags_error, fmt='.', color='red')
     else:
         plt.scatter(observed_times, magnifications, color='red')
-=======
-    plt.scatter(observed_times, magnifications, color='red')
+
     plt.savefig(f'BO_plot/final_params{theta}.png', dpi=300)
->>>>>>> 378f8b61
+
     plt.show()
 
 
